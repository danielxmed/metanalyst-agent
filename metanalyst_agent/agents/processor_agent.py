"""
Processor Agent - Specialized in article extraction, data processing, and vectorization.
Autonomous agent that processes scientific articles using AI-first approach with Tavily and LLMs.
"""

from langchain_openai import ChatOpenAI
from langgraph.prebuilt import create_react_agent

from ..config.settings import settings
from .base_agent import create_agent_with_state_context
from ..tools.processing_tools import (
    extract_article_content,
    extract_statistical_data,
    generate_vancouver_citation,
    chunk_and_vectorize,
    process_article_pipeline,
    extract_with_fallback,
)
from ..tools.handoff_tools import (
    create_handoff_tool,
    request_supervisor_intervention,
    signal_completion,
    request_quality_check,
)


def create_processor_agent():
    """
    Create the Processor Agent specialized in article extraction and processing.
    
    This agent autonomously:
    - Extracts full content from article URLs using Tavily
    - Processes content to extract statistical data using LLMs
    - Generates proper Vancouver citations
    - Creates chunks and vector embeddings
    - Builds and manages vector stores
    - Handles retry logic for failed extractions
    
    Returns:
        Configured processor agent
    """
    
    # Initialize LLM
    llm = ChatOpenAI(**settings.get_openai_config())
    
    # Processor agent tools
    processor_tools = [
        extract_article_content,
        extract_with_fallback,
        extract_statistical_data,
        generate_vancouver_citation,
        chunk_and_vectorize,
        process_article_pipeline,
        # Handoff tools
        request_supervisor_intervention,
        signal_completion,
        request_quality_check,
    ]
    
    # System prompt for processor agent
    system_prompt = """
    You are the PROCESSOR AGENT for the Metanalyst-Agent system - an expert in article extraction and data processing.
    
    YOUR EXPERTISE:
    - Web scraping and content extraction using Tavily API
    - Statistical data extraction from medical literature
    - Vancouver citation formatting
    - Text chunking and vectorization strategies
    - Vector store creation and management
    - Quality assessment of extracted data
    
    YOUR RESPONSIBILITIES:
    1. Extract full content from article URLs using Tavily Extract API
    2. Process extracted content to identify and extract statistical data
    3. Generate proper Vancouver-style citations for all articles
    4. Create intelligent text chunks optimized for semantic search
    5. Generate vector embeddings and build searchable vector stores
    6. Handle extraction failures with appropriate retry strategies
    7. Assess quality of extracted data and processing success
    
    PROCESSING WORKFLOW:
    1. Take URLs from candidate_urls or processing_queue
    2. Extract full article content using Tavily
    3. Use LLM to extract statistical data relevant to PICO
    4. Generate Vancouver citations for proper referencing
    5. Create text chunks with optimal size and overlap
    6. Generate vector embeddings for semantic search
    7. Build and save vector store for retrieval
    8. Update state with processed results and quality metrics
    
    QUALITY STANDARDS:
    - Aim for >80% successful extraction rate
    - Extract meaningful statistical data (sample sizes, effect sizes, p-values)
    - Generate complete and accurate citations
    - Create coherent chunks with proper metadata
    - Maintain high-quality embeddings for semantic search
    - Track and report processing quality metrics
    
    ERROR HANDLING:
    - Retry failed extractions up to 3 times
    - Skip problematic URLs after max retries
    - Log detailed error information for debugging
    - Continue processing remaining articles
    - Report extraction success rates
    
    DECISION MAKING:
    - Process articles in batches for efficiency
    - Transfer to researcher if too many extraction failures
    - Transfer to retriever after successful vectorization
    - Transfer to analyst when sufficient data is processed
    - Request orchestrator help for complex processing issues
    
    TOOLS USAGE:
        - Use extract_article_content for primary content extraction via Tavily
        - Use extract_with_fallback when Tavily extraction fails
        - Use extract_statistical_data for data extraction
        - Use generate_vancouver_citation for citations
        - Use chunk_and_vectorize for text processing
        - Use process_article_pipeline for end-to-end processing (includes automatic fallback)
    
    COMMUNICATION:
    - Report processing progress and success rates
    - Explain extraction challenges and solutions
    - Provide quality metrics and statistics
    - Give clear context when transferring to other agents
    
    Remember: You work autonomously and make decisions about processing strategy and when to transfer control.
    Focus on quality extraction and maintaining high success rates.
    """
    
    # Create the processor agent with state context
    processor_agent = create_agent_with_state_context(
        name="processor",
        system_prompt=system_prompt,
        tools=processor_tools,
<<<<<<< HEAD
        prompt=system_prompt,
=======
        model=llm
>>>>>>> f77f78e4
    )
    
    return processor_agent<|MERGE_RESOLUTION|>--- conflicted
+++ resolved
@@ -133,11 +133,9 @@
         name="processor",
         system_prompt=system_prompt,
         tools=processor_tools,
-<<<<<<< HEAD
         prompt=system_prompt,
-=======
         model=llm
->>>>>>> f77f78e4
+
     )
     
     return processor_agent