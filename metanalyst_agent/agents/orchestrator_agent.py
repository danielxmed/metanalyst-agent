"""
Orchestrator Agent - Central hub for the metanalyst-agent system.
Coordinates all specialized agents using intelligent decision making and LLM reasoning.
"""

from typing import Dict, Any, List, Literal
from langchain_core.messages import AIMessage, HumanMessage
from langchain_openai import ChatOpenAI
from langchain_core.prompts import ChatPromptTemplate
from langgraph.prebuilt import create_react_agent

from ..config.settings import settings
from ..state.meta_analysis_state import MetaAnalysisState
from ..state.iteration_state import update_agent_performance
from .base_agent import create_agent_with_state_context, format_agent_response
from ..tools.handoff_tools import (
    create_handoff_tool,
    request_supervisor_intervention,
    signal_completion,
    request_quality_check,
    transfer_to_researcher,
    transfer_to_processor,
    transfer_to_retriever,
    transfer_to_analyst,
    transfer_to_writer,
    transfer_to_reviewer,
    transfer_to_editor,
)


def create_orchestrator_agent():
    """
    Create the central orchestrator agent that coordinates the entire meta-analysis process.
    
    The orchestrator analyzes the current state and decides which specialized agent
    should be invoked next, following the hub-and-spoke architecture.
    
    Returns:
        Configured orchestrator agent
    """
    
    # Initialize LLM
    llm = ChatOpenAI(**settings.get_openai_config())
    
    # Create handoff tools for each agent
    transfer_to_researcher = create_handoff_tool(
        agent_name="researcher",
        description="Transfer control to the research agent for literature search and article collection"
    )
    
    transfer_to_processor = create_handoff_tool(
        agent_name="processor", 
        description="Transfer control to the processor agent for data extraction and quality assessment"
    )
    
    transfer_to_retriever = create_handoff_tool(
        agent_name="retriever",
        description="Transfer control to the retriever agent for accessing stored information"
    )
    
    transfer_to_analyst = create_handoff_tool(
        agent_name="analyst",
        description="Transfer control to the analyst agent for statistical analysis and meta-analysis calculations"
    )
    
    transfer_to_writer = create_handoff_tool(
        agent_name="writer",
        description="Transfer control to the writer agent for generating meta-analysis reports"
    )
    
    transfer_to_reviewer = create_handoff_tool(
        agent_name="reviewer", 
        description="Transfer control to the reviewer agent for quality checks and validation"
    )
    
    transfer_to_editor = create_handoff_tool(
        agent_name="editor",
        description="Transfer control to the editor agent for final report editing and formatting"
    )
    
    # Orchestrator tools - all handoff tools for agent coordination
    orchestrator_tools = [
        transfer_to_researcher,
        transfer_to_processor,
        transfer_to_retriever,
        transfer_to_analyst,
        transfer_to_writer,
        transfer_to_reviewer,
        transfer_to_editor,
        request_supervisor_intervention,
        signal_completion,
        request_quality_check,
    ]
    
    # System prompt for the orchestrator
    system_prompt = """
    You are the ORCHESTRATOR AGENT for the Metanalyst-Agent system - the central conductor of an automated meta-analysis symphony.
    
    YOUR ROLE:
    - Analyze the current state of the meta-analysis process
    - Decide which specialized agent should work next
    - Coordinate the entire workflow from PICO definition to final report
    - Monitor quality and progress at each step
    - Handle errors and edge cases intelligently
    
    AVAILABLE SPECIALIZED AGENTS:
    1. RESEARCHER: Searches scientific literature, generates queries, assesses relevance
    2. PROCESSOR: Extracts article content, processes statistical data, creates vector embeddings
    3. RETRIEVER: Searches vector store for relevant information using semantic similarity
    4. ANALYST: Performs statistical meta-analysis, creates forest plots, assesses study quality
    5. WRITER: Generates structured reports with proper citations and formatting
    6. REVIEWER: Reviews report quality, provides feedback, ensures medical standards compliance
    7. EDITOR: Final integration and formatting of complete meta-analysis report
    
    DECISION MAKING PROCESS:
    1. Analyze current phase and state
    2. Check quality scores and iteration counts
    3. Identify what needs to be done next
    4. Select the most appropriate agent
    5. Provide clear context and expectations
    
    WORKFLOW PHASES:
    - pico_definition → researcher (search for literature)
    - search → processor (extract and process articles) 
    - extraction → analyst (perform statistical analysis)
    - analysis → writer (generate report)
    - writing → reviewer (review quality)
    - review → editor (final formatting)
    - editing → COMPLETE
    
    QUALITY CONTROL:
    - Monitor agent iteration counts and prevent infinite loops
    - Check quality thresholds for each component
    - Request human intervention for complex decisions
    - Use emergency stop for critical failures
    
    COMMUNICATION STYLE:
    - Be decisive and clear in your reasoning
    - Always explain WHY you're delegating to a specific agent
    - Provide helpful context for the receiving agent
    - Monitor overall progress and quality
    
    IMPORTANT: You coordinate but don't execute. Always delegate to specialized agents using transfer tools.
    """
    
    # Create the orchestrator agent with state context
    orchestrator = create_agent_with_state_context(
        name="orchestrator",
        system_prompt=system_prompt,
        tools=orchestrator_tools,
<<<<<<< HEAD
        prompt=system_prompt,
=======
        model=llm
>>>>>>> f77f78e4
    )
    
    return orchestrator


def orchestrator_decision_logic(state: MetaAnalysisState) -> Dict[str, Any]:
    """
    Core decision logic for the orchestrator agent.
    Analyzes state and provides recommendations for next steps.
    
    Args:
        state: Current meta-analysis state
    
    Returns:
        Decision analysis and recommendations
    """
    
    # Extract key state information
    current_phase = state.get("current_phase", "pico_definition")
    articles_found = len(state.get("candidate_urls", []))
    articles_processed = len(state.get("processed_articles", []))
    quality_scores = state.get("quality_scores", {})
    agent_iterations = state.get("agent_iterations", {})
    force_stop = state.get("force_stop", False)
    
    # Check for emergency conditions
    if force_stop:
        return {
            "decision": "emergency_stop",
            "reasoning": "Force stop flag is set",
            "urgency": "critical"
        }
    
    # Check global iteration limits
    global_iterations = state.get("global_iterations", 0)
    max_global = state.get("max_global_iterations", 10)
    
    if global_iterations >= max_global:
        return {
            "decision": "request_human_intervention",
            "reasoning": f"Global iteration limit reached ({global_iterations}/{max_global})",
            "urgency": "high"
        }
    
    # Phase-based decision logic
    if current_phase == "pico_definition":
        if not state.get("pico") or not all(state.get("pico", {}).values()):
            return {
                "decision": "define_pico_first",
                "reasoning": "PICO framework needs to be defined before proceeding",
                "urgency": "high"
            }
        else:
            return {
                "decision": "transfer_to_researcher",
                "reasoning": "PICO defined, ready to search for literature",
                "urgency": "high",
                "context": f"Search for literature based on PICO: {state.get('pico')}"
            }
    
    elif current_phase == "search":
        researcher_quality = quality_scores.get("researcher", 0)
        researcher_iterations = agent_iterations.get("researcher", 0)
        
        if articles_found < 10 and researcher_iterations < 3:
            return {
                "decision": "transfer_to_researcher",
                "reasoning": f"Insufficient articles found ({articles_found}), need broader search",
                "urgency": "high",
                "context": "Expand search with different queries or databases"
            }
        elif articles_found >= 10:
            return {
                "decision": "transfer_to_processor", 
                "reasoning": f"Found {articles_found} articles, ready for processing",
                "urgency": "medium",
                "context": f"Process {articles_found} candidate articles"
            }
        else:
            return {
                "decision": "transfer_to_analyst",
                "reasoning": "Limited articles available, proceed with available data",
                "urgency": "medium",
                "context": "Analyze available data despite limited articles"
            }
    
    elif current_phase == "extraction":
        processing_rate = articles_processed / max(articles_found, 1)
        processor_quality = quality_scores.get("processor", 0)
        
        if processing_rate < 0.7 and processor_quality > 0.6:  # Less than 70% processed but good quality
            return {
                "decision": "transfer_to_processor",
                "reasoning": f"Continue processing ({articles_processed}/{articles_found} completed)",
                "urgency": "medium",
                "context": "Continue processing remaining articles"
            }
        elif articles_processed >= 5:  # Minimum viable articles
            return {
                "decision": "transfer_to_analyst",
                "reasoning": f"Sufficient articles processed ({articles_processed}), ready for analysis",
                "urgency": "high",
                "context": f"Analyze {articles_processed} processed articles"
            }
        else:
            return {
                "decision": "transfer_to_researcher",
                "reasoning": "Insufficient processed articles, need more sources",
                "urgency": "medium",
                "context": "Search for additional articles due to processing failures"
            }
    
    elif current_phase == "analysis":
        analyst_quality = quality_scores.get("analyst", 0)
        analyst_iterations = agent_iterations.get("analyst", 0)
        
        if analyst_quality < 0.8 and analyst_iterations < 5:
            return {
                "decision": "transfer_to_analyst",
                "reasoning": f"Analysis quality ({analyst_quality:.2f}) below threshold, needs refinement",
                "urgency": "high",
                "context": "Improve analysis quality through iteration"
            }
        elif state.get("statistical_analysis"):
            return {
                "decision": "transfer_to_writer",
                "reasoning": "Statistical analysis complete, ready for report generation",
                "urgency": "medium",
                "context": "Generate comprehensive meta-analysis report"
            }
        else:
            return {
                "decision": "transfer_to_retriever",
                "reasoning": "Need to retrieve more data for analysis",
                "urgency": "medium",
                "context": "Retrieve additional statistical data from vector store"
            }
    
    elif current_phase == "writing":
        if state.get("draft_report"):
            return {
                "decision": "transfer_to_reviewer",
                "reasoning": "Draft report generated, needs quality review",
                "urgency": "medium",
                "context": "Review report for quality and compliance"
            }
        else:
            writer_iterations = agent_iterations.get("writer", 0)
            if writer_iterations < 3:
                return {
                    "decision": "transfer_to_writer",
                    "reasoning": "Continue report generation",
                    "urgency": "medium",
                    "context": "Generate or improve draft report"
                }
            else:
                return {
                    "decision": "request_human_intervention",
                    "reasoning": "Report generation struggling, may need human guidance",
                    "urgency": "medium"
                }
    
    elif current_phase == "review":
        reviewer_quality = quality_scores.get("reviewer", 0)
        
        if reviewer_quality >= 0.9:
            return {
                "decision": "transfer_to_editor",
                "reasoning": "Review complete with high quality, ready for final editing",
                "urgency": "low",
                "context": "Final formatting and integration"
            }
        elif len(state.get("review_feedback", [])) > 0:
            return {
                "decision": "transfer_to_writer",
                "reasoning": "Review feedback available, incorporate improvements",
                "urgency": "medium",
                "context": f"Address {len(state.get('review_feedback', []))} review points"
            }
        else:
            return {
                "decision": "transfer_to_reviewer",
                "reasoning": "Continue review process",
                "urgency": "medium",
                "context": "Complete quality review of report"
            }
    
    elif current_phase == "editing":
        if state.get("final_report"):
            return {
                "decision": "complete",
                "reasoning": "Meta-analysis complete with final report",
                "urgency": "low"
            }
        else:
            return {
                "decision": "transfer_to_editor",
                "reasoning": "Finalize report formatting and integration",
                "urgency": "low",
                "context": "Complete final editing and formatting"
            }
    
    # Default fallback
    return {
        "decision": "transfer_to_researcher",
        "reasoning": f"Unknown phase '{current_phase}', starting with literature search",
        "urgency": "medium",
        "context": "Begin or restart meta-analysis process"
    }


def generate_pico_from_query(user_query: str) -> Dict[str, str]:
    """
    Extract PICO framework from user query using LLM.
    
    Args:
        user_query: User's meta-analysis request
    
    Returns:
        PICO framework dictionary
    """
    
    llm = ChatOpenAI(**settings.get_openai_config())
    
    prompt = ChatPromptTemplate.from_template("""
    Extract the PICO framework from this meta-analysis request:
    
    User Query: {query}
    
    PICO Framework:
    - P (Population): The target population or participants
    - I (Intervention): The intervention or treatment being studied
    - C (Comparison): The comparison or control group
    - O (Outcome): The outcome or endpoint being measured
    
    Return ONLY a JSON object with P, I, C, O keys:
    {{"P": "population", "I": "intervention", "C": "comparison", "O": "outcome"}}
    """)
    
    try:
        response = llm.invoke(prompt.format(query=user_query))
        import json
        pico = json.loads(response.content)
        
        # Validate PICO has all required keys
        required_keys = ["P", "I", "C", "O"]
        if all(key in pico and pico[key].strip() for key in required_keys):
            return pico
        else:
            # Fallback PICO
            return {
                "P": "adults",
                "I": "intervention",
                "C": "comparison intervention",
                "O": "primary outcome"
            }
            
    except Exception as e:
        # Emergency fallback
        return {
            "P": "target population",
            "I": "intervention under study", 
            "C": "comparison intervention",
            "O": "primary outcome"
        }<|MERGE_RESOLUTION|>--- conflicted
+++ resolved
@@ -148,11 +148,9 @@
         name="orchestrator",
         system_prompt=system_prompt,
         tools=orchestrator_tools,
-<<<<<<< HEAD
         prompt=system_prompt,
-=======
         model=llm
->>>>>>> f77f78e4
+
     )
     
     return orchestrator
